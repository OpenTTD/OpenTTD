--- conflicted
+++ resolved
@@ -29,8 +29,6 @@
 #include "../strings_func.h"
 #include "table/strings.h"
 #include <mutex>
-#include "../game/game.hpp"
-#include "../game/game_info.hpp"
 
 #include "core/udp.h"
 
@@ -330,11 +328,7 @@
 	void Receive_SERVER_RESPONSE(Packet *p, NetworkAddress *client_addr) override;
 	void Receive_MASTER_RESPONSE_LIST(Packet *p, NetworkAddress *client_addr) override;
 	void Receive_SERVER_NEWGRFS(Packet *p, NetworkAddress *client_addr) override;
-<<<<<<< HEAD
-  void Receive_SERVER_GAMESCRIPT(Packet *p, NetworkAddress *client_addr) override;
-	void HandleIncomingNetworkGameInfoGRFConfig(GRFConfig *config) override;
-=======
->>>>>>> 495d73a6
+	void Receive_SERVER_GAMESCRIPT(Packet *p, NetworkAddress *client_addr) override;
 public:
 	virtual ~ClientNetworkUDPSocketHandler() {}
 };
@@ -467,7 +461,6 @@
 	}
 }
 
-<<<<<<< HEAD
 /** The return of the client's request of the names of GameScript */
 void ClientNetworkUDPSocketHandler::Receive_SERVER_GAMESCRIPT(Packet *p, NetworkAddress *client_addr)
 {
@@ -514,8 +507,6 @@
 	SetBit(config->flags, GCF_COPY);
 }
 
-=======
->>>>>>> 495d73a6
 /** Broadcast to all ips */
 static void NetworkUDPBroadCast(NetworkUDPSocketHandler *socket)
 {
