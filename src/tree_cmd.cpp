/*
 * This file is part of OpenTTD.
 * OpenTTD is free software; you can redistribute it and/or modify it under the terms of the GNU General Public License as published by the Free Software Foundation, version 2.
 * OpenTTD is distributed in the hope that it will be useful, but WITHOUT ANY WARRANTY; without even the implied warranty of MERCHANTABILITY or FITNESS FOR A PARTICULAR PURPOSE.
 * See the GNU General Public License for more details. You should have received a copy of the GNU General Public License along with OpenTTD. If not, see <https://www.gnu.org/licenses/old-licenses/gpl-2.0>.
 */

/** @file tree_cmd.cpp Handling of tree tiles. */

#include "stdafx.h"
#include "clear_map.h"
#include "landscape.h"
#include "tree_map.h"
#include "viewport_func.h"
#include "command_func.h"
#include "town.h"
#include "genworld.h"
#include "clear_func.h"
#include "company_func.h"
#include "sound_func.h"
#include "water.h"
#include "company_base.h"
#include "core/geometry_type.hpp"
#include "core/random_func.hpp"
#include "newgrf_generic.h"
#include "timer/timer_game_tick.h"
#include "tree_cmd.h"
#include "landscape_cmd.h"

#include "table/strings.h"
#include "table/tree_land.h"
#include "table/clear_land.h"

#include "safeguards.h"

/** Where to place trees while in-game? */
enum ExtraTreePlacement : uint8_t {
	ETP_NO_SPREAD,           ///< Grow trees on tiles that have them but don't spread to new ones
	ETP_SPREAD_RAINFOREST,   ///< Grow trees on tiles that have them, only spread to new ones in rainforests
	ETP_SPREAD_ALL,          ///< Grow trees and spread them without restrictions
	ETP_NO_GROWTH_NO_SPREAD, ///< Don't grow trees and don't spread them at all
};

/** Determines when to consider building more trees. */
uint8_t _trees_tick_ctr;

static const uint16_t DEFAULT_TREE_STEPS = 1000;             ///< Default number of attempts for placing trees.
static const uint16_t DEFAULT_RAINFOREST_TREE_STEPS = 15000; ///< Default number of attempts for placing extra trees at rainforest in tropic.
static const uint16_t EDITOR_TREE_DIV = 5;                   ///< Game editor tree generation divisor factor.

/**
 * Tests if a tile can be converted to MP_TREES
 * This is true for clear ground without farms or rocks.
 *
 * @param tile the tile of interest
 * @param allow_desert Allow planting trees on CLEAR_DESERT?
 * @return true if trees can be built.
 */
static bool CanPlantTreesOnTile(TileIndex tile, bool allow_desert)
{
	switch (GetTileType(tile)) {
		case MP_WATER:
			return !IsBridgeAbove(tile) && IsCoast(tile) && !IsSlopeWithOneCornerRaised(GetTileSlope(tile));

		case MP_CLEAR:
			return !IsBridgeAbove(tile) && !IsClearGround(tile, CLEAR_FIELDS) && !IsClearGround(tile, CLEAR_ROCKS) &&
			       (allow_desert || !IsClearGround(tile, CLEAR_DESERT));

		default: return false;
	}
}

/**
 * Creates a tree tile
 * Ground type and density is preserved.
 *
 * @pre the tile must be suitable for trees.
 *
 * @param tile where to plant the trees.
 * @param treetype The type of the tree
 * @param count the number of trees (minus 1)
 * @param growth the growth status
 */
static void PlantTreesOnTile(TileIndex tile, TreeType treetype, uint count, TreeGrowthStage growth)
{
	assert(treetype != TREE_INVALID);
	assert(CanPlantTreesOnTile(tile, true));

	TreeGround ground;
	uint density = 3;

	switch (GetTileType(tile)) {
		case MP_WATER:
			ground = TREE_GROUND_SHORE;
			ClearNeighbourNonFloodingStates(tile);
			break;

		case MP_CLEAR: {
			ClearGround clearground = GetClearGround(tile);
			if (IsSnowTile(tile)) {
				ground = clearground == CLEAR_ROUGH ? TREE_GROUND_ROUGH_SNOW : TREE_GROUND_SNOW_DESERT;
			} else {
				switch (clearground) {
					case CLEAR_GRASS:  ground = TREE_GROUND_GRASS;       break;
					case CLEAR_ROUGH:  ground = TREE_GROUND_ROUGH;       break;
					default:           ground = TREE_GROUND_SNOW_DESERT; break;
				}
			}
			if (clearground != CLEAR_ROUGH) density = GetClearDensity(tile);
			break;
		}

		default: NOT_REACHED();
	}

	MakeTree(tile, treetype, count, growth, ground, density);
}

/**
 * Get a random TreeType for the given tile based on a given seed
 *
 * This function returns a random TreeType which can be placed on the given tile.
 * The seed for randomness must be less or equal 256, use #GB on the value of Random()
 * to get such a value.
 *
 * @param tile The tile to get a random TreeType from
 * @param seed The seed for randomness, must be less or equal 256
 * @return The random tree type
 */
static TreeType GetRandomTreeType(TileIndex tile, uint seed)
{
	switch (_settings_game.game_creation.landscape) {
		case LandscapeType::Temperate:
			return static_cast<TreeType>(seed * TREE_COUNT_TEMPERATE / 256 + TREE_TEMPERATE);

		case LandscapeType::Arctic:
			return static_cast<TreeType>(seed * TREE_COUNT_SUB_ARCTIC / 256 + TREE_SUB_ARCTIC);

		case LandscapeType::Tropic:
			switch (GetTropicZone(tile)) {
				case TROPICZONE_NORMAL:  return static_cast<TreeType>(seed * TREE_COUNT_SUB_TROPICAL / 256 + TREE_SUB_TROPICAL);
				case TROPICZONE_DESERT:  return static_cast<TreeType>((seed > 12) ? TREE_INVALID : TREE_CACTUS);
				default:                 return static_cast<TreeType>(seed * TREE_COUNT_RAINFOREST / 256 + TREE_RAINFOREST);
			}

		default:
			return static_cast<TreeType>(seed * TREE_COUNT_TOYLAND / 256 + TREE_TOYLAND);
	}
}

/**
 * Make a random tree tile of the given tile
 *
 * Create a new tree-tile for the given tile. The second parameter is used for
 * randomness like type and number of trees.
 *
 * @param tile The tile to make a tree-tile from
 * @param r The randomness value from a Random() value
 * @param keep_density Whether to keep the existing ground density of the tile.
 */
void PlaceTree(TileIndex tile, uint32_t r, bool keep_density)
{
	TreeType tree = GetRandomTreeType(tile, GB(r, 24, 8));

	if (tree != TREE_INVALID) {
		PlantTreesOnTile(tile, tree, GB(r, 22, 2), static_cast<TreeGrowthStage>(std::min<uint8_t>(GB(r, 16, 3), 6)));
		MarkTileDirtyByTile(tile);

		/* Maybe keep the existing ground density.*/
		if (keep_density) return;

		/* Rerandomize ground, if neither snow nor shore */
		TreeGround ground = GetTreeGround(tile);
		if (ground != TREE_GROUND_SNOW_DESERT && ground != TREE_GROUND_ROUGH_SNOW && ground != TREE_GROUND_SHORE) {
			SetTreeGroundDensity(tile, (TreeGround)GB(r, 28, 1), 3);
		}
	}
}

struct BlobHarmonic {
	int amplitude;
	float phase;
	int frequency;
};

/**
 * Creates a star-shaped polygon originating from (0, 0) as defined by the given harmonics.
 * The shape is placed into a pre-allocated span so the caller controls allocation.
 * @param radius The maximum radius of the polygon. May be smaller, but will not be larger.
 * @param harmonics Harmonics data for the polygon.
 * @param[out] shape Shape to fill with points.
 */
static void CreateStarShapedPolygon(int radius, std::span<const BlobHarmonic> harmonics, std::span<Point> shape)
{
	float theta = 0;
	float step = (M_PI * 2) / std::size(shape);

	/* Divide a circle into a number of equally spaced divisions. */
	for (Point &vertex : shape) {

		/* Add up the values of each harmonic at this segment.*/
		float deviation = std::accumulate(std::begin(harmonics), std::end(harmonics), 0.f, [theta](float d, const BlobHarmonic &harmonic) -> float {
			return d + sinf((theta + harmonic.phase) * harmonic.frequency) * harmonic.amplitude;
		});

		/* Smooth out changes. */
		float adjusted_radius = (radius / 2.f) + (deviation / 2);

		/* Add to the final polygon. */
		vertex.x = cosf(theta) * adjusted_radius;
		vertex.y = sinf(theta) * adjusted_radius;

		/* Proceed to the next segment. */
		theta += step;
	}
}

/**
 * Creates a random star-shaped polygon originating from (0, 0).
 * The shape is placed into a pre-allocated span so the caller controls allocation.
 * @param radius The maximum radius of the blob. May be smaller, but will not be larger.
 * @param[out] shape Shape to fill with polygon points.
 */
static void CreateRandomStarShapedPolygon(int radius, std::span<Point> shape)
{
	/* Valid values for the phase of blob harmonics are between 0 and Tau. we can get a value in the correct range
	 * from Random() by dividing the maximum possible value by the desired maximum, and then dividing the random
	 * value by the result. */
	static constexpr float PHASE_DIVISOR = static_cast<float>(INT32_MAX / M_PI * 2);

	/* These values are ones found in testing that result in suitable-looking polygons that did not self-intersect
	 * and fit within a square of radius * radius dimensions. */
	std::initializer_list<BlobHarmonic> harmonics = {
		{radius / 2, Random() / PHASE_DIVISOR, 1},
		{radius / 4, Random() / PHASE_DIVISOR, 2},
		{radius / 8, Random() / PHASE_DIVISOR, 3},
		{radius / 16, Random() / PHASE_DIVISOR, 4},
	};

	CreateStarShapedPolygon(radius, harmonics, shape);
}

/**
 * Returns true if the given coordinates lie within a triangle.
 * @param x X coordinate relative to centre of shape.
 * @param y Y coordinate relative to centre of shape.
 * @param v1 First vertex of triangle.
 * @param v2 Second vertex of triangle.
 * @param v3 Third vertex of triangle.
 * @returns true if the given coordinates lie within a triangle.
 */
static bool IsPointInTriangle(int x, int y, const Point &v1, const Point &v2, const Point &v3)
{
	const int s = ((v1.x - v3.x) * (y - v3.y)) - ((v1.y - v3.y) * (x - v3.x));
	const int t = ((v2.x - v1.x) * (y - v1.y)) - ((v2.y - v1.y) * (x - v1.x));

	if ((s < 0) != (t < 0) && s != 0 && t != 0) return false;

	const int d = (v3.x - v2.x) * (y - v2.y) - (v3.y - v2.y) * (x - v2.x);
	return (d < 0) == (s + t <= 0);
}

/**
 * Returns true if the given coordinates lie within a star shaped polygon.
 * Breaks the polygon into a series of triangles around the centre point (0, 0) and then tests the coordinates against each triangle until a match is found (or not).
 * @param x X coordinate relative to centre of shape.
 * @param y Y coordinate relative to centre of shape.
 * @param shape The shape to check against.
 * @returns true if the given coordinates lie within the star shaped polygon.
 */
static bool IsPointInStarShapedPolygon(int x, int y, std::span<Point> shape)
{
	for (auto it = std::begin(shape); it != std::end(shape); /* nothing */) {
		const Point &v1 = *it;
		++it;
		const Point &v2 = (it == std::end(shape)) ? shape.front() : *it;

		if (IsPointInTriangle(x, y, v1, v2, {0, 0})) return true;
	}

	return false;
}

/**
 * Creates a number of tree groups.
 * The number of trees in each group depends on how many trees are actually placed around the given tile.
 *
 * @param num_groups Number of tree groups to place.
 */
static void PlaceTreeGroups(uint num_groups)
{
	static constexpr uint GROVE_SEGMENTS = 16; ///< How many segments make up the tree group.
	static constexpr uint GROVE_RADIUS = 16; ///< Maximum radius of tree groups.

	/* Shape in which trees may be contained. Array is here to reduce allocations. */
	std::array<Point, GROVE_SEGMENTS> grove;

	do {
		TileIndex center_tile = RandomTile();

		CreateRandomStarShapedPolygon(GROVE_RADIUS, grove);

		for (uint i = 0; i < DEFAULT_TREE_STEPS; i++) {
			IncreaseGeneratingWorldProgress(GWP_TREE);

			uint32_t r = Random();
			int x = GB(r, 0, 5) - GROVE_RADIUS;
			int y = GB(r, 8, 5) - GROVE_RADIUS;
			TileIndex cur_tile = TileAddWrap(center_tile, x, y);

			if (cur_tile == INVALID_TILE) continue;
			if (!CanPlantTreesOnTile(cur_tile, true)) continue;
			if (!IsPointInStarShapedPolygon(x, y, grove)) continue;

			PlaceTree(cur_tile, r);
		}

	} while (--num_groups);
}

/**
 * Place a tree at the same height as an existing tree.
 *
 * Add a new tree around the given tile which is at the same
 * height or at some offset (2 units) of it.
 *
 * @param tile The base tile to add a new tree somewhere around
 * @param height The height (like the one from the tile)
 */
static void PlaceTreeAtSameHeight(TileIndex tile, int height)
{
	for (uint i = 0; i < DEFAULT_TREE_STEPS; i++) {
		uint32_t r = Random();
		int x = GB(r, 0, 5) - 16;
		int y = GB(r, 8, 5) - 16;
		TileIndex cur_tile = TileAddWrap(tile, x, y);
		if (cur_tile == INVALID_TILE) continue;

		/* Keep in range of the existing tree */
		if (abs(x) + abs(y) > 16) continue;

		/* Clear tile, no farm-tiles or rocks */
		if (!CanPlantTreesOnTile(cur_tile, true)) continue;

		/* Not too much height difference */
		if (Delta(GetTileZ(cur_tile), height) > 2) continue;

		/* Place one tree and quit */
		PlaceTree(cur_tile, r);
		break;
	}
}

/**
 * Place some trees randomly
 *
 * This function just place some trees randomly on the map.
 */
void PlaceTreesRandomly()
{
	int i, j, ht;
	uint8_t max_height = _settings_game.construction.map_height_limit;

	i = Map::ScaleBySize(DEFAULT_TREE_STEPS);
	if (_game_mode == GM_EDITOR) i /= EDITOR_TREE_DIV;
	do {
		uint32_t r = Random();
		TileIndex tile = RandomTileSeed(r);

		IncreaseGeneratingWorldProgress(GWP_TREE);

		if (CanPlantTreesOnTile(tile, true)) {
			PlaceTree(tile, r);
			if (_settings_game.game_creation.tree_placer != TP_IMPROVED) continue;

			/* Place a number of trees based on the tile height.
			 *  This gives a cool effect of multiple trees close together.
			 *  It is almost real life ;) */
			ht = GetTileZ(tile);
			/* The higher we get, the more trees we plant */
			j = GetTileZ(tile) * 2;
			/* Above snowline more trees! */
			if (_settings_game.game_creation.landscape == LandscapeType::Arctic && ht > GetSnowLine()) j *= 3;
			/* Scale generation by maximum map height. */
			if (max_height > MAP_HEIGHT_LIMIT_ORIGINAL) j = j * MAP_HEIGHT_LIMIT_ORIGINAL / max_height;
			while (j--) {
				PlaceTreeAtSameHeight(tile, ht);
			}
		}
	} while (--i);

	/* place extra trees at rainforest area */
	if (_settings_game.game_creation.landscape == LandscapeType::Tropic) {
		i = Map::ScaleBySize(DEFAULT_RAINFOREST_TREE_STEPS);
		if (_game_mode == GM_EDITOR) i /= EDITOR_TREE_DIV;

		do {
			uint32_t r = Random();
			TileIndex tile = RandomTileSeed(r);

			IncreaseGeneratingWorldProgress(GWP_TREE);

			if (GetTropicZone(tile) == TROPICZONE_RAINFOREST && CanPlantTreesOnTile(tile, false)) {
				PlaceTree(tile, r);
			}
		} while (--i);
	}
}

/**
 * Place some trees in a radius around a tile.
 * The trees are placed in an quasi-normal distribution around the indicated tile, meaning that while
 * the radius does define a square, the distribution inside the square will be roughly circular.
 * @note This function the interactive RNG and must only be used in editor and map generation.
 * @param tile      Tile to place trees around.
 * @param treetype  Type of trees to place. Must be a valid tree type for the climate.
 * @param radius    Maximum distance (on each axis) from tile to place trees.
 * @param count     Maximum number of trees to place.
 * @param set_zone  Whether to create a rainforest zone when placing rainforest trees.
 * @return Number of trees actually placed.
 */
uint PlaceTreeGroupAroundTile(TileIndex tile, TreeType treetype, uint radius, uint count, bool set_zone)
{
	assert(_game_mode == GM_EDITOR); // Due to InteractiveRandom being used in this function
	assert(treetype < TREE_TOYLAND + TREE_COUNT_TOYLAND);
	const bool allow_desert = treetype == TREE_CACTUS;
	uint planted = 0;

	for (; count > 0; count--) {
		/* Simple quasi-normal distribution with range [-radius; radius) */
		auto mkcoord = [&]() -> int32_t {
			const uint32_t rand = InteractiveRandom();
			const int32_t dist = GB<int32_t>(rand, 0, 8) + GB<int32_t>(rand, 8, 8) + GB<int32_t>(rand, 16, 8) + GB<int32_t>(rand, 24, 8);
			const int32_t scu = dist * radius / 512;
			return scu - radius;
		};
		const int32_t xofs = mkcoord();
		const int32_t yofs = mkcoord();
		const TileIndex tile_to_plant = TileAddWrap(tile, xofs, yofs);
		if (tile_to_plant != INVALID_TILE) {
			if (IsTileType(tile_to_plant, MP_TREES) && GetTreeCount(tile_to_plant) < 4) {
				AddTreeCount(tile_to_plant, 1);
				SetTreeGrowth(tile_to_plant, TreeGrowthStage::Growing1);
				MarkTileDirtyByTile(tile_to_plant, 0);
				planted++;
			} else if (CanPlantTreesOnTile(tile_to_plant, allow_desert)) {
				PlantTreesOnTile(tile_to_plant, treetype, 0, TreeGrowthStage::Grown);
				MarkTileDirtyByTile(tile_to_plant, 0);
				planted++;
			}
		}
	}

	if (set_zone && IsInsideMM(treetype, TREE_RAINFOREST, TREE_CACTUS)) {
		for (TileIndex t : TileArea(tile).Expand(radius)) {
			if (GetTileType(t) != MP_VOID && DistanceSquare(tile, t) < radius * radius) SetTropicZone(t, TROPICZONE_RAINFOREST);
		}
	}

	return planted;
}

/**
 * Place new trees.
 *
 * This function takes care of the selected tree placer algorithm and
 * place randomly the trees for a new game.
 */
void GenerateTrees()
{
	uint i, total;

	if (_settings_game.game_creation.tree_placer == TP_NONE) return;

	switch (_settings_game.game_creation.tree_placer) {
		case TP_ORIGINAL: i = _settings_game.game_creation.landscape == LandscapeType::Arctic ? 15 : 6; break;
		case TP_IMPROVED: i = _settings_game.game_creation.landscape == LandscapeType::Arctic ?  4 : 2; break;
		default: NOT_REACHED();
	}

	total = Map::ScaleBySize(DEFAULT_TREE_STEPS);
	if (_settings_game.game_creation.landscape == LandscapeType::Tropic) total += Map::ScaleBySize(DEFAULT_RAINFOREST_TREE_STEPS);
	total *= i;
	uint num_groups = (_settings_game.game_creation.landscape != LandscapeType::Toyland) ? Map::ScaleBySize(GB(Random(), 0, 5) + 25) : 0;
	total += num_groups * DEFAULT_TREE_STEPS;
	SetGeneratingWorldProgress(GWP_TREE, total);

	if (num_groups != 0) PlaceTreeGroups(num_groups);

	for (; i != 0; i--) {
		PlaceTreesRandomly();
	}
}

/**
 * Plant a tree.
 * @param flags type of operation
 * @param tile end tile of area-drag
 * @param start_tile start tile of area-drag of tree plantation
 * @param tree_to_plant tree type, TREE_INVALID means random.
 * @param diagonal Whether to use the Orthogonal (false) or Diagonal (true) iterator.
 * @return the cost of this operation or an error
 */
CommandCost CmdPlantTree(DoCommandFlags flags, TileIndex tile, TileIndex start_tile, uint8_t tree_to_plant, bool diagonal)
{
	StringID msg = INVALID_STRING_ID;
	CommandCost cost(EXPENSES_OTHER);

	if (start_tile >= Map::Size()) return CMD_ERROR;
	/* Check the tree type within the current climate */
	if (tree_to_plant != TREE_INVALID && !IsInsideBS(tree_to_plant, _tree_base_by_landscape[to_underlying(_settings_game.game_creation.landscape)], _tree_count_by_landscape[to_underlying(_settings_game.game_creation.landscape)])) return CMD_ERROR;

	Company *c = (_game_mode != GM_EDITOR) ? Company::GetIfValid(_current_company) : nullptr;
	int limit = (c == nullptr ? INT32_MAX : GB(c->tree_limit, 16, 16));

	std::unique_ptr<TileIterator> iter = TileIterator::Create(tile, start_tile, diagonal);
	for (; *iter != INVALID_TILE; ++(*iter)) {
		TileIndex current_tile = *iter;
		switch (GetTileType(current_tile)) {
			case MP_TREES:
				/* no more space for trees? */
				if (GetTreeCount(current_tile) == 4) {
					msg = STR_ERROR_TREE_ALREADY_HERE;
					continue;
				}

				/* Test tree limit. */
				if (--limit < 1) {
					msg = STR_ERROR_TREE_PLANT_LIMIT_REACHED;
					break;
				}

				if (flags.Test(DoCommandFlag::Execute)) {
					AddTreeCount(current_tile, 1);
					MarkTileDirtyByTile(current_tile);
					if (c != nullptr) c->tree_limit -= 1 << 16;
				}
				/* 2x as expensive to add more trees to an existing tile */
				cost.AddCost(_price[PR_BUILD_TREES] * 2);
				break;

			case MP_WATER:
				if (!IsCoast(current_tile) || IsSlopeWithOneCornerRaised(GetTileSlope(current_tile))) {
					msg = STR_ERROR_CAN_T_BUILD_ON_WATER;
					continue;
				}
				[[fallthrough]];

			case MP_CLEAR: {
				if (IsBridgeAbove(current_tile)) {
					msg = STR_ERROR_SITE_UNSUITABLE;
					continue;
				}

				TreeType treetype = (TreeType)tree_to_plant;
				/* Be a bit picky about which trees go where. */
				if (_settings_game.game_creation.landscape == LandscapeType::Tropic && treetype != TREE_INVALID && (
						/* No cacti outside the desert */
						(treetype == TREE_CACTUS && GetTropicZone(current_tile) != TROPICZONE_DESERT) ||
						/* No rainforest trees outside the rainforest, except in the editor mode where it makes those tiles rainforest tile */
						(IsInsideMM(treetype, TREE_RAINFOREST, TREE_CACTUS) && GetTropicZone(current_tile) != TROPICZONE_RAINFOREST && _game_mode != GM_EDITOR) ||
						/* And no subtropical trees in the desert/rainforest */
						(IsInsideMM(treetype, TREE_SUB_TROPICAL, TREE_TOYLAND) && GetTropicZone(current_tile) != TROPICZONE_NORMAL))) {
					msg = STR_ERROR_TREE_WRONG_TERRAIN_FOR_TREE_TYPE;
					continue;
				}

				/* Test tree limit. */
				if (--limit < 1) {
					msg = STR_ERROR_TREE_PLANT_LIMIT_REACHED;
					break;
				}

				if (IsTileType(current_tile, MP_CLEAR)) {
					/* Remove fields or rocks. Note that the ground will get barrened */
					switch (GetClearGround(current_tile)) {
						case CLEAR_FIELDS:
						case CLEAR_ROCKS: {
							CommandCost ret = Command<CMD_LANDSCAPE_CLEAR>::Do(flags, current_tile);
							if (ret.Failed()) return ret;
							cost.AddCost(ret.GetCost());
							break;
						}

						default: break;
					}
				}

				if (_game_mode != GM_EDITOR && Company::IsValidID(_current_company)) {
					Town *t = ClosestTownFromTile(current_tile, _settings_game.economy.dist_local_authority);
					if (t != nullptr) ChangeTownRating(t, RATING_TREE_UP_STEP, RATING_TREE_MAXIMUM, flags);
				}

				if (flags.Test(DoCommandFlag::Execute)) {
					if (treetype == TREE_INVALID) {
						treetype = GetRandomTreeType(current_tile, GB(Random(), 24, 8));
						if (treetype == TREE_INVALID) treetype = TREE_CACTUS;
					}

					/* Plant full grown trees in scenario editor */
					PlantTreesOnTile(current_tile, treetype, 0, _game_mode == GM_EDITOR ? TreeGrowthStage::Grown : TreeGrowthStage::Growing1);
					MarkTileDirtyByTile(current_tile);
					if (c != nullptr) c->tree_limit -= 1 << 16;

					/* When planting rainforest-trees, set tropiczone to rainforest in editor. */
					if (_game_mode == GM_EDITOR && IsInsideMM(treetype, TREE_RAINFOREST, TREE_CACTUS)) {
						SetTropicZone(current_tile, TROPICZONE_RAINFOREST);
					}
				}
				cost.AddCost(_price[PR_BUILD_TREES]);
				break;
			}

			default:
				msg = STR_ERROR_SITE_UNSUITABLE;
				break;
		}

		/* Tree limit used up? No need to check more. */
		if (limit < 0) break;
	}

	if (cost.GetCost() == 0) {
		return CommandCost(msg);
	} else {
		return cost;
	}
}

struct TreeListEnt : PalSpriteID {
	int8_t x, y;
};

static void DrawTile_Trees(TileInfo *ti)
{
	switch (GetTreeGround(ti->tile)) {
		case TREE_GROUND_SHORE: DrawShoreTile(ti->tileh); break;
		case TREE_GROUND_GRASS: DrawClearLandTile(ti, GetTreeDensity(ti->tile)); break;
		case TREE_GROUND_ROUGH: DrawHillyLandTile(ti); break;
		default: DrawGroundSprite(_clear_land_sprites_snow_desert[GetTreeDensity(ti->tile)] + SlopeToSpriteOffset(ti->tileh), PAL_NONE); break;
	}

	/* Do not draw trees when the invisible trees setting is set */
	if (IsInvisibilitySet(TO_TREES)) return;

	uint tmp = CountBits(ti->tile.base() + ti->x + ti->y);
	uint index = GB(tmp, 0, 2) + (GetTreeType(ti->tile) << 2);

	/* different tree styles above one of the grounds */
	if ((GetTreeGround(ti->tile) == TREE_GROUND_SNOW_DESERT || GetTreeGround(ti->tile) == TREE_GROUND_ROUGH_SNOW) &&
			GetTreeDensity(ti->tile) >= 2 &&
			IsInsideMM(index, TREE_SUB_ARCTIC << 2, TREE_RAINFOREST << 2)) {
		index += 164 - (TREE_SUB_ARCTIC << 2);
	}

	assert(index < lengthof(_tree_layout_sprite));

	const PalSpriteID *s = _tree_layout_sprite[index];
	const TreePos *d = _tree_layout_xy[GB(tmp, 2, 2)];

	/* combine trees into one sprite object */
	StartSpriteCombine();

	TreeListEnt te[4];

	/* put the trees to draw in a list */
	uint trees = GetTreeCount(ti->tile);

	for (uint i = 0; i < trees; i++) {
		SpriteID sprite = s[0].sprite + (i == trees - 1 ? to_underlying(GetTreeGrowth(ti->tile)) : 3);
		PaletteID pal = s[0].pal;

		te[i].sprite = sprite;
		te[i].pal    = pal;
		te[i].x = d->x;
		te[i].y = d->y;
		s++;
		d++;
	}

	/* draw them in a sorted way */
	int z = ti->z + GetSlopeMaxPixelZ(ti->tileh) / 2;

	for (; trees > 0; trees--) {
		uint min = te[0].x + te[0].y;
		uint mi = 0;

		for (uint i = 1; i < trees; i++) {
			if ((uint)(te[i].x + te[i].y) < min) {
				min = te[i].x + te[i].y;
				mi = i;
			}
		}

		SpriteBounds bounds{{}, {TILE_SIZE, TILE_SIZE, 48}, {te[mi].x, te[mi].y, 0}};
		AddSortableSpriteToDraw(te[mi].sprite, te[mi].pal, ti->x, ti->y, z, bounds, IsTransparencySet(TO_TREES));

		/* replace the removed one with the last one */
		te[mi] = te[trees - 1];
	}

	EndSpriteCombine();
}


static int GetSlopePixelZ_Trees(TileIndex tile, uint x, uint y, bool)
{
	auto [tileh, z] = GetTilePixelSlope(tile);

	return z + GetPartialPixelZ(x & 0xF, y & 0xF, tileh);
}

static Foundation GetFoundation_Trees(TileIndex, Slope)
{
	return FOUNDATION_NONE;
}

static CommandCost ClearTile_Trees(TileIndex tile, DoCommandFlags flags)
{
	uint num;

	if (Company::IsValidID(_current_company)) {
		Town *t = ClosestTownFromTile(tile, _settings_game.economy.dist_local_authority);
		if (t != nullptr) ChangeTownRating(t, RATING_TREE_DOWN_STEP, RATING_TREE_MINIMUM, flags);
	}

	num = GetTreeCount(tile);
	if (IsInsideMM(GetTreeType(tile), TREE_RAINFOREST, TREE_CACTUS)) num *= 4;

	if (flags.Test(DoCommandFlag::Execute)) DoClearSquare(tile);

	return CommandCost(EXPENSES_CONSTRUCTION, num * _price[PR_CLEAR_TREES]);
}

static void GetTileDesc_Trees(TileIndex tile, TileDesc &td)
{
	TreeType tt = GetTreeType(tile);

	if (IsInsideMM(tt, TREE_RAINFOREST, TREE_CACTUS)) {
		td.str = STR_LAI_TREE_NAME_RAINFOREST;
	} else {
		td.str = tt == TREE_CACTUS ? STR_LAI_TREE_NAME_CACTUS_PLANTS : STR_LAI_TREE_NAME_TREES;
	}

	td.owner[0] = GetTileOwner(tile);
}

static void TileLoopTreesDesert(TileIndex tile)
{
	switch (GetTropicZone(tile)) {
		case TROPICZONE_DESERT:
			if (GetTreeGround(tile) != TREE_GROUND_SNOW_DESERT) {
				SetTreeGroundDensity(tile, TREE_GROUND_SNOW_DESERT, 3);
				MarkTileDirtyByTile(tile);
			}
			break;

		case TROPICZONE_RAINFOREST: {
			static const SoundFx forest_sounds[] = {
				SND_42_RAINFOREST_1,
				SND_43_RAINFOREST_2,
				SND_44_RAINFOREST_3,
				SND_48_RAINFOREST_4
			};
			uint32_t r = Random();

			if (Chance16I(1, 200, r) && _settings_client.sound.ambient) SndPlayTileFx(forest_sounds[GB(r, 16, 2)], tile);
			break;
		}

		default: break;
	}
}

static void TileLoopTreesAlps(TileIndex tile)
{
	int k = GetTileZ(tile) - GetSnowLine() + 1;

	if (k < 0) {
		switch (GetTreeGround(tile)) {
			case TREE_GROUND_SNOW_DESERT: SetTreeGroundDensity(tile, TREE_GROUND_GRASS, 3); break;
			case TREE_GROUND_ROUGH_SNOW:  SetTreeGroundDensity(tile, TREE_GROUND_ROUGH, 3); break;
			default: return;
		}
	} else {
		uint density = std::min<uint>(k, 3);

		if (GetTreeGround(tile) != TREE_GROUND_SNOW_DESERT && GetTreeGround(tile) != TREE_GROUND_ROUGH_SNOW) {
			TreeGround tg = GetTreeGround(tile) == TREE_GROUND_ROUGH ? TREE_GROUND_ROUGH_SNOW : TREE_GROUND_SNOW_DESERT;
			SetTreeGroundDensity(tile, tg, density);
		} else if (GetTreeDensity(tile) != density) {
			SetTreeGroundDensity(tile, GetTreeGround(tile), density);
		} else {
			if (GetTreeDensity(tile) == 3) {
				uint32_t r = Random();
				if (Chance16I(1, 200, r) && _settings_client.sound.ambient) {
					SndPlayTileFx((r & 0x80000000) ? SND_39_ARCTIC_SNOW_2 : SND_34_ARCTIC_SNOW_1, tile);
				}
			}
			return;
		}
	}
	MarkTileDirtyByTile(tile);
}

/**
 * Check if trees on this tile can spread, according to biome and game settings.
 * @param tile The tile to check.
 * @return If trees on this tile are allowed to spread.
 */
static bool CanPlantExtraTrees(TileIndex tile)
{
	/* Desert and rainforest trees need special handling. */
	if (_settings_game.game_creation.landscape == LandscapeType::Tropic) {
		switch (GetTropicZone(tile)) {
			case TROPICZONE_DESERT:
				/* Cacti never spread. */
				return false;
			case TROPICZONE_RAINFOREST:
				return (_settings_game.construction.extra_tree_placement == ETP_SPREAD_ALL || _settings_game.construction.extra_tree_placement == ETP_SPREAD_RAINFOREST);
			default:
				return _settings_game.construction.extra_tree_placement == ETP_SPREAD_ALL;
		}
	}
<<<<<<< HEAD

=======
	
>>>>>>> 3f2b3505
	return (_settings_game.construction.extra_tree_placement == ETP_SPREAD_ALL);
}

static void TileLoop_Trees(TileIndex tile)
{
	if (GetTreeGround(tile) == TREE_GROUND_SHORE) {
		TileLoop_Water(tile);
	} else {
		switch (_settings_game.game_creation.landscape) {
			case LandscapeType::Tropic: TileLoopTreesDesert(tile); break;
			case LandscapeType::Arctic: TileLoopTreesAlps(tile);   break;
			default: break;
		}
	}

	AmbientSoundEffect(tile);

	/* TimerGameTick::counter is incremented by 256 between each call, so ignore lower 8 bits.
	 * Also, we use a simple hash to spread the updates evenly over the map.
	 * 11 and 9 are just some co-prime numbers for better spread.
	 */
	uint32_t cycle = 11 * TileX(tile) + 9 * TileY(tile) + (TimerGameTick::counter >> 8);

	/* Handle growth of grass (under trees/on MP_TREES tiles) at every 8th processings, like it's done for grass on MP_CLEAR tiles. */
	if ((cycle & 7) == 7 && GetTreeGround(tile) == TREE_GROUND_GRASS) {
		uint density = GetTreeDensity(tile);
		if (density < 3) {
			SetTreeGroundDensity(tile, TREE_GROUND_GRASS, density + 1);
			MarkTileDirtyByTile(tile);
		}
	}

	if (_settings_game.construction.extra_tree_placement == ETP_NO_GROWTH_NO_SPREAD) return;

	static const uint32_t TREE_UPDATE_FREQUENCY = 16;  // How many tile updates happen for one tree update
	if (cycle % TREE_UPDATE_FREQUENCY != TREE_UPDATE_FREQUENCY - 1) return;

	switch (GetTreeGrowth(tile)) {
		case TreeGrowthStage::Grown: // regular sized tree
			if (_settings_game.game_creation.landscape == LandscapeType::Tropic &&
					GetTreeType(tile) != TREE_CACTUS &&
					GetTropicZone(tile) == TROPICZONE_DESERT) {
				AddTreeGrowth(tile, 1);
			} else {
				switch (GB(Random(), 0, 3)) {
					case 0: // start destructing
						AddTreeGrowth(tile, 1);
						break;

					case 1: // add a tree
						if (GetTreeCount(tile) < 4 && CanPlantExtraTrees(tile)) {
							AddTreeCount(tile, 1);
							SetTreeGrowth(tile, TreeGrowthStage::Growing1);
							break;
						}
						[[fallthrough]];

					case 2: { // add a neighbouring tree
						if (!CanPlantExtraTrees(tile)) break;

						TreeType treetype = GetTreeType(tile);

						tile += TileOffsByDir(static_cast<Direction>(Random() % DIR_END));

						/* Cacti don't spread */
						if (!CanPlantTreesOnTile(tile, false)) return;

						/* Don't plant trees, if ground was freshly cleared */
						if (IsTileType(tile, MP_CLEAR) && GetClearGround(tile) == CLEAR_GRASS && GetClearDensity(tile) != 3) return;

						PlantTreesOnTile(tile, treetype, 0, TreeGrowthStage::Growing1);

						break;
					}

					default:
						return;
				}
			}
			break;

		case TreeGrowthStage::Dead: // final stage of tree destruction
			if (!CanPlantExtraTrees(tile)) {
				/* if trees can't spread just plant a new one to prevent deforestation */
				SetTreeGrowth(tile, TreeGrowthStage::Growing1);
			} else if (GetTreeCount(tile) > 1) {
				/* more than one tree, delete it */
				AddTreeCount(tile, -1);
				SetTreeGrowth(tile, TreeGrowthStage::Grown);
			} else {
				/* just one tree, change type into MP_CLEAR */
				switch (GetTreeGround(tile)) {
					case TREE_GROUND_SHORE: MakeShore(tile); break;
					case TREE_GROUND_GRASS: MakeClear(tile, CLEAR_GRASS, GetTreeDensity(tile)); break;
					case TREE_GROUND_ROUGH: MakeClear(tile, CLEAR_ROUGH, 3); break;
					case TREE_GROUND_ROUGH_SNOW: {
						uint density = GetTreeDensity(tile);
						MakeClear(tile, CLEAR_ROUGH, 3);
						MakeSnow(tile, density);
						break;
					}
					default: // snow or desert
						if (_settings_game.game_creation.landscape == LandscapeType::Tropic) {
							MakeClear(tile, CLEAR_DESERT, GetTreeDensity(tile));
						} else {
							uint density = GetTreeDensity(tile);
							MakeClear(tile, CLEAR_GRASS, 3);
							MakeSnow(tile, density);
						}
						break;
				}
			}
			break;

		default:
			AddTreeGrowth(tile, 1);
			break;
	}

	MarkTileDirtyByTile(tile);
}

/**
 * Decrement the tree tick counter.
 * The interval is scaled by map size to allow for the same density regardless of size.
 * Adjustment for map sizes below the standard 256 * 256 are handled earlier.
 * @return true if the counter was decremented past zero
 */
bool DecrementTreeCounter()
{
	/* Ensure _trees_tick_ctr can be decremented past zero only once for the largest map size. */
	static_assert(2 * (MAX_MAP_SIZE_BITS - MIN_MAP_SIZE_BITS) - 4 <= std::numeric_limits<uint8_t>::digits);

	/* byte underflow */
	uint8_t old_trees_tick_ctr = _trees_tick_ctr;
	_trees_tick_ctr -= Map::ScaleBySize(1);
	return old_trees_tick_ctr <= _trees_tick_ctr;
}

/**
 * Place a random tree on a random tile.
 * @param rainforest If set the random tile must be in a rainforest zone.
 */
static void PlantRandomTree(bool rainforest)
{
	uint32_t r = Random();
	TileIndex tile = RandomTileSeed(r);

	if (rainforest && GetTropicZone(tile) != TROPICZONE_RAINFOREST) return;
	if (!CanPlantTreesOnTile(tile, false)) return;

	TreeType tree = GetRandomTreeType(tile, GB(r, 24, 8));
	if (tree == TREE_INVALID) return;

	PlantTreesOnTile(tile, tree, 0, TreeGrowthStage::Growing1);
}

void OnTick_Trees()
{
	/* Don't spread trees if that's not allowed */
	if (_settings_game.construction.extra_tree_placement == ETP_NO_SPREAD || _settings_game.construction.extra_tree_placement == ETP_NO_GROWTH_NO_SPREAD) return;

	/* Skip some tree ticks for map sizes below 256 * 256. 64 * 64 is 16 times smaller, so
	 * this is the maximum number of ticks that are skipped. Number of ticks to skip is
	 * inversely proportional to map size, so that is handled to create a mask. */
	int skip = Map::ScaleBySize(16);
	if (skip < 16 && (TimerGameTick::counter & (16 / skip - 1)) != 0) return;

	/* place a tree at a random rainforest spot */
	if (_settings_game.game_creation.landscape == LandscapeType::Tropic) {
		for (uint c = Map::ScaleBySize(1); c > 0; c--) {
			PlantRandomTree(true);
		}
	}

	if (!DecrementTreeCounter() || _settings_game.construction.extra_tree_placement == ETP_SPREAD_RAINFOREST) return;

	/* place a tree at a random spot */
	PlantRandomTree(false);
}

static TrackStatus GetTileTrackStatus_Trees(TileIndex, TransportType, uint, DiagDirection)
{
	return 0;
}

static void ChangeTileOwner_Trees(TileIndex, Owner, Owner)
{
	/* not used */
}

void InitializeTrees()
{
	_trees_tick_ctr = 0;
}

static CommandCost TerraformTile_Trees(TileIndex tile, DoCommandFlags flags, int, Slope)
{
	return Command<CMD_LANDSCAPE_CLEAR>::Do(flags, tile);
}


extern const TileTypeProcs _tile_type_trees_procs = {
	DrawTile_Trees,           // draw_tile_proc
	GetSlopePixelZ_Trees,     // get_slope_z_proc
	ClearTile_Trees,          // clear_tile_proc
	nullptr,                     // add_accepted_cargo_proc
	GetTileDesc_Trees,        // get_tile_desc_proc
	GetTileTrackStatus_Trees, // get_tile_track_status_proc
	nullptr,                     // click_tile_proc
	nullptr,                     // animate_tile_proc
	TileLoop_Trees,           // tile_loop_proc
	ChangeTileOwner_Trees,    // change_tile_owner_proc
	nullptr,                     // add_produced_cargo_proc
	nullptr,                     // vehicle_enter_tile_proc
	GetFoundation_Trees,      // get_foundation_proc
	TerraformTile_Trees,      // terraform_tile_proc
	nullptr, // check_build_above_proc
};<|MERGE_RESOLUTION|>--- conflicted
+++ resolved
@@ -822,11 +822,7 @@
 				return _settings_game.construction.extra_tree_placement == ETP_SPREAD_ALL;
 		}
 	}
-<<<<<<< HEAD
-
-=======
 	
->>>>>>> 3f2b3505
 	return (_settings_game.construction.extra_tree_placement == ETP_SPREAD_ALL);
 }
 
